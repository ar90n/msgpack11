--- conflicted
+++ resolved
@@ -1,9 +1,5 @@
 cmake_minimum_required(VERSION 3.2)
-<<<<<<< HEAD
-project(msgpack11 VERSION 0.0.4 LANGUAGES CXX C)
-=======
 project(msgpack11 VERSION 0.0.5 LANGUAGES CXX C)
->>>>>>> dd1a3075
 
 option(MSGPACK11_BUILD_TESTS "Build unit tests" ON)
 
